--- conflicted
+++ resolved
@@ -190,12 +190,9 @@
     bool m_ordered_decompression{false};
     size_t m_target_ordered_chunk_size{};
     size_t m_minimum_table_size{1ULL * 1024 * 1024};  // 1 MB
-<<<<<<< HEAD
+    bool m_disable_log_order{false};
     int m_encoding_type{8};
     size_t m_max_ir_buffer_size{512ULL * 1024 * 1024};
-=======
-    bool m_disable_log_order{false};
->>>>>>> 7aea6262
 
     // Metadata db variables
     std::optional<clp::GlobalMetadataDBConfig> m_metadata_db_config;
