--- conflicted
+++ resolved
@@ -460,23 +460,13 @@
         # Start Job Processing Loop
         while True:
             try:
-<<<<<<< HEAD
                 if not received_sigterm:
                     search_and_schedule_new_tasks(
+                        clp_config,
                         db_conn,
                         db_cursor,
                         clp_metadata_db_connection_config,
-                        clp_config.archive_output,
-                        existing_datasets,
                     )
-=======
-                search_and_schedule_new_tasks(
-                    clp_config,
-                    db_conn,
-                    db_cursor,
-                    clp_metadata_db_connection_config,
-                )
->>>>>>> 16d95b15
                 poll_running_jobs(db_conn, db_cursor)
                 time.sleep(clp_config.compression_scheduler.jobs_poll_delay)
             except KeyboardInterrupt:
